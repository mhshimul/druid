--- conflicted
+++ resolved
@@ -154,11 +154,16 @@
    */
   @Deprecated
   @Override
-<<<<<<< HEAD
   default boolean isNull()
   {
     throw new UnsupportedOperationException("DimensionSelector cannot be operated as numeric ColumnValueSelector");
-=======
+  }
+
+  /**
+   * @deprecated always throws {@link UnsupportedOperationException}
+   */
+  @Deprecated
+  @Override
   default Object getObject()
   {
     throw new UnsupportedOperationException("DimensionSelector cannot be operated as object ColumnValueSelector");
@@ -172,6 +177,5 @@
   default Class classOfObject()
   {
     throw new UnsupportedOperationException("DimensionSelector cannot be operated as object ColumnValueSelector");
->>>>>>> 3f1009aa
   }
 }